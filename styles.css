--- conflicted
+++ resolved
@@ -3,7 +3,6 @@
 /* Import settings styles */
 @import url('./src/ui/settings/settings.css');
 
-<<<<<<< HEAD
 /* Utility Helpers */
 .sn-hidden {
     display: none !important;
@@ -34,13 +33,13 @@
     padding: 10px;
     background: var(--background-secondary);
     border-radius: 4px;
-=======
+}
+
 /* Support Section */
 .speech-to-text-separator {
     margin: 2em 0 1.5em 0;
     border: none;
     border-top: 1px solid var(--background-modifier-border);
->>>>>>> 37b291f8
 }
 
 /* File Picker Modal */

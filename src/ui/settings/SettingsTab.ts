--- conflicted
+++ resolved
@@ -80,22 +80,15 @@
             // Advanced Settings Section
             this.debug('Creating Advanced section...');
             this.createAdvancedSection(containerEl);
-<<<<<<< HEAD
             this.debug('Advanced section created');
+
+            // Support Section
+            this.debug('Creating Support section...');
+            this.createSupportSection(containerEl);
+            this.debug('Support section created');
 
             this.debug('=== Settings tab rendered successfully ===');
             this.debug('Total child elements:', containerEl.children.length);
-=======
-            console.log('Advanced section created');
-
-            // Support Section
-            console.log('Creating Support section...');
-            this.createSupportSection(containerEl);
-            console.log('Support section created');
-
-            console.log('=== Settings tab rendered successfully ===');
-            console.log('Total child elements:', containerEl.children.length);
->>>>>>> 37b291f8
             
         } catch (error) {
             console.error('=== Error displaying settings ===');
@@ -580,12 +573,6 @@
                 }));
     }
 
-<<<<<<< HEAD
-    private debug(...args: unknown[]): void {
-        if (this.plugin.settings?.debugMode) {
-            console.debug('[SettingsTab]', ...args);
-        }
-=======
     private createSupportSection(containerEl: HTMLElement): void {
         // 구분선 추가
         containerEl.createEl('hr', { cls: 'speech-to-text-separator' });
@@ -608,7 +595,12 @@
                 .onClick(() => {
                     window.open('https://buymeacoffee.com/asyouplz', '_blank');
                 }));
->>>>>>> 37b291f8
+    }
+
+    private debug(...args: unknown[]): void {
+        if (this.plugin.settings?.debugMode) {
+            console.debug('[SettingsTab]', ...args);
+        }
     }
 
     private maskApiKey(key: string): string {
